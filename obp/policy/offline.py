--- conflicted
+++ resolved
@@ -15,11 +15,11 @@
 from sklearn.base import clone
 from sklearn.base import is_classifier
 from sklearn.linear_model import LogisticRegression
-from sklearn.preprocessing import OneHotEncoder
 from sklearn.utils import check_random_state
 from sklearn.utils import check_scalar
 import torch
 import torch.nn as nn
+from torch.nn.functional import mse_loss
 import torch.optim as optim
 from tqdm import tqdm
 
@@ -417,7 +417,7 @@
     learning_rate_init: int, default=0.0001
         Initial learning rate for SGD, Adagrad, and Adam.
 
-    max_iter: int, default=100
+    max_iter: int, default=200
         Number of epochs for SGD, Adagrad, and Adam.
 
     shuffle: bool, default=True
@@ -487,7 +487,7 @@
     alpha: float = 0.0001
     batch_size: Union[int, str] = "auto"
     learning_rate_init: float = 0.0001
-    max_iter: int = 100
+    max_iter: int = 200
     shuffle: bool = True
     random_state: Optional[int] = None
     tol: float = 1e-4
@@ -518,14 +518,15 @@
 
         check_scalar(
             self.policy_reg_param,
-            name="policy_reg_param",
-            target_type=(int, float),
+            "policy_reg_param",
+            (int, float),
             min_val=0.0,
         )
+
         check_scalar(
             self.var_reg_param,
-            name="var_reg_param",
-            target_type=(int, float),
+            "var_reg_param",
+            (int, float),
             min_val=0.0,
         )
 
@@ -575,67 +576,26 @@
         if not isinstance(self.early_stopping, bool):
             raise ValueError(
                 f"early_stopping must be a bool, but {self.early_stopping} is given"
-            )
-
-<<<<<<< HEAD
-        if (
-            not isinstance(self.validation_fraction, float)
-            or not 0.0 < self.validation_fraction <= 1.0
-        ):
-            raise ValueError(
-                f"validation_fraction must be a float in (0., 1.], but {self.validation_fraction} is given"
-            )
-
-        if not isinstance(self.beta_1, float) or not 0.0 <= self.beta_1 <= 1.0:
-            raise ValueError(
-                f"beta_1 must be a float in [0. 1.], but {self.beta_1} is given"
-            )
-
-        if not isinstance(self.beta_2, float) or not 0.0 <= self.beta_2 <= 1.0:
-            raise ValueError(
-                f"beta_2 must be a float in [0., 1.], but {self.beta_2} is given"
-            )
-
-        if not isinstance(self.beta_2, float) or not 0.0 <= self.beta_2 <= 1.0:
-            raise ValueError(
-                f"beta_2 must be a float in [0., 1.], but {self.beta_2} is given"
-            )
-
-        if not isinstance(self.epsilon, float) or self.epsilon < 0.0:
-            raise ValueError(
-                f"epsilon must be a non-negative float, but {self.epsilon} is given"
-            )
-
-        if not isinstance(self.n_iter_no_change, int) or self.n_iter_no_change <= 0:
-=======
-        if self.early_stopping and self.solver not in ("sgd", "adam"):
-            raise ValueError(
-                f"if early_stopping is True, solver must be one of 'sgd' or 'adam', but {self.solver} is given"
             )
 
         check_scalar(
             self.validation_fraction, "validation_fraction", float, max_val=1.0
         )
         if self.validation_fraction <= 0.0:
->>>>>>> 5befe0b6
             raise ValueError(
                 f"`validation_fraction`= {self.validation_fraction}, must be > 0.0"
             )
 
-<<<<<<< HEAD
         if self.q_func_estimator_hyperparams is not None:
             if not isinstance(self.q_func_estimator_hyperparams, dict):
                 raise ValueError(
                     "q_func_estimator_hyperparams must be a dict"
                     f", but {type(self.q_func_estimator_hyperparams)} is given"
                 )
-=======
         check_scalar(self.beta_1, "beta_1", float, min_val=0.0, max_val=1.0)
         check_scalar(self.beta_2, "beta_2", float, min_val=0.0, max_val=1.0)
         check_scalar(self.epsilon, "epsilon", float, min_val=0.0)
         check_scalar(self.n_iter_no_change, "n_iter_no_change", int, min_val=1)
-        check_scalar(self.max_fun, "max_fun", int, min_val=1)
->>>>>>> 5befe0b6
 
         if self.random_state is not None:
             self.random_ = check_random_state(self.random_state)
@@ -947,24 +907,24 @@
 
         Parameters
         -----------
-        context: array-like, shape (n_rounds, dim_context)
+        context: array-like, shape (batch_size, dim_context)
             Context vectors in each round, i.e., :math:`x_t`.
 
-        action: array-like, shape (n_rounds,)
+        action: array-like, shape (batch_size,)
             Action sampled by behavior policy in each round of the logged bandit feedback, i.e., :math:`a_t`.
 
-        reward: array-like, shape (n_rounds,)
+        reward: array-like, shape (batch_size,)
             Observed rewards (or outcome) in each round, i.e., :math:`r_t`.
 
-        pscore: array-like, shape (n_rounds,), default=None
+        pscore: array-like, shape (batch_size,), default=None
             Action choice probabilities of behavior policy (propensity scores), i.e., :math:`\\pi_b(a_t|x_t)`.
 
-        action_dist: array-like, shape (n_rounds, n_actions, len_list)
+        action_dist: array-like, shape (batch_size, n_actions, len_list)
             Action choice probabilities of evaluation policy (must be deterministic), i.e., :math:`\\pi_e(a_t|x_t)`.
 
         Returns
         ----------
-        estimated_policy_value_arr: array-like, shape (n_rounds,)
+        estimated_policy_value_arr: array-like, shape (batch_size,)
             Rewards of each round estimated by an OPE estimator.
 
         """
@@ -977,9 +937,11 @@
         elif self.off_policy_objective == "ipw":
             n_rounds = action.shape[0]
             idx_tensor = torch.arange(n_rounds, dtype=torch.long)
-            iw = action_dist[idx_tensor, action, 0] / pscore
-            baseline = reward.mean()
-            estimated_policy_value_arr = iw * (reward - baseline)
+            # with torch.no_grad():
+            current_pi = action_dist[idx_tensor, action, 0]
+            iw = current_pi / pscore
+            # log_prob = torch.log(action_dist[idx_tensor, action, 0])
+            estimated_policy_value_arr = iw * reward  # * log_prob
 
         elif self.off_policy_objective == "dr":
             n_rounds = action.shape[0]
@@ -1186,8 +1148,7 @@
     learning_rate_init: int, default=0.0001
         Initial learning rate for SGD, Adagrad, and Adam.
 
-    max_iter: int, default=100
-        Maximum number of iterations for L-BFGS.
+    max_iter: int, default=200
         Number of epochs for SGD, Adagrad, and Adam.
 
     shuffle: bool, default=True
@@ -1252,7 +1213,7 @@
     alpha: float = 0.0001
     batch_size: Union[int, str] = "auto"
     learning_rate_init: float = 0.0001
-    max_iter: int = 100
+    max_iter: int = 200
     shuffle: bool = True
     random_state: Optional[int] = None
     tol: float = 1e-4
@@ -1267,10 +1228,7 @@
 
     def __post_init__(self) -> None:
         """Initialize class."""
-        if not isinstance(self.dim_context, int) or self.dim_context <= 0:
-            raise ValueError(
-                f"dim_context must be a positive integer, but {self.dim_context} is given"
-            )
+        check_scalar(self.dim_context, "dim_context", int, min_val=1)
 
         if not isinstance(self.hidden_layer_size, tuple) or any(
             [not isinstance(h, int) or h <= 0 for h in self.hidden_layer_size]
@@ -1284,10 +1242,7 @@
                 f"solver must be one of 'adam', 'adagrad', or 'sgd', but {self.solver} is given"
             )
 
-        if not isinstance(self.alpha, float) or self.alpha < 0.0:
-            raise ValueError(
-                f"alpha must be a non-negative float, but {self.alpha} is given"
-            )
+        check_scalar(self.alpha, "alpha", float, min_val=0.0)
 
         if self.batch_size != "auto" and (
             not isinstance(self.batch_size, int) or self.batch_size <= 0
@@ -1296,29 +1251,22 @@
                 f"batch_size must be a positive integer or 'auto', but {self.batch_size} is given"
             )
 
-        if (
-            not isinstance(self.learning_rate_init, float)
-            or self.learning_rate_init <= 0.0
-        ):
-            raise ValueError(
-                f"learning_rate_init must be a positive float, but {self.learning_rate_init} is given"
-            )
-
-        if not isinstance(self.max_iter, int) or self.max_iter <= 0:
-            raise ValueError(
-                f"max_iter must be a positive integer, but {self.max_iter} is given"
-            )
+        check_scalar(self.learning_rate_init, "learning_rate_init", float)
+        if self.learning_rate_init <= 0.0:
+            raise ValueError(
+                f"`learning_rate_init`= {self.learning_rate_init}, must be > 0.0"
+            )
+
+        check_scalar(self.max_iter, "max_iter", int, min_val=1)
 
         if not isinstance(self.shuffle, bool):
             raise ValueError(f"shuffle must be a bool, but {self.shuffle} is given")
 
-        if not isinstance(self.tol, float) or self.tol <= 0.0:
-            raise ValueError(f"tol must be a positive float, but {self.tol} is given")
-
-        if not isinstance(self.momentum, float) or not 0.0 <= self.momentum <= 1.0:
-            raise ValueError(
-                f"momentum must be a float in [0., 1.], but {self.momentum} is given"
-            )
+        check_scalar(self.tol, "tol", float)
+        if self.tol <= 0.0:
+            raise ValueError(f"`tol`= {self.tol}, must be > 0.0")
+
+        check_scalar(self.momentum, "momentum", float, min_val=0.0, max_val=1.0)
 
         if not isinstance(self.nesterovs_momentum, bool):
             raise ValueError(
@@ -1330,38 +1278,18 @@
                 f"early_stopping must be a bool, but {self.early_stopping} is given"
             )
 
-        if (
-            not isinstance(self.validation_fraction, float)
-            or not 0.0 < self.validation_fraction <= 1.0
-        ):
-            raise ValueError(
-                f"validation_fraction must be a float in (0., 1.], but {self.validation_fraction} is given"
-            )
-
-        if not isinstance(self.beta_1, float) or not 0.0 <= self.beta_1 <= 1.0:
-            raise ValueError(
-                f"beta_1 must be a float in [0. 1.], but {self.beta_1} is given"
-            )
-
-        if not isinstance(self.beta_2, float) or not 0.0 <= self.beta_2 <= 1.0:
-            raise ValueError(
-                f"beta_2 must be a float in [0., 1.], but {self.beta_2} is given"
-            )
-
-        if not isinstance(self.beta_2, float) or not 0.0 <= self.beta_2 <= 1.0:
-            raise ValueError(
-                f"beta_2 must be a float in [0., 1.], but {self.beta_2} is given"
-            )
-
-        if not isinstance(self.epsilon, float) or self.epsilon < 0.0:
-            raise ValueError(
-                f"epsilon must be a non-negative float, but {self.epsilon} is given"
-            )
-
-        if not isinstance(self.n_iter_no_change, int) or self.n_iter_no_change <= 0:
-            raise ValueError(
-                f"n_iter_no_change must be a positive integer, but {self.n_iter_no_change} is given"
-            )
+        check_scalar(
+            self.validation_fraction, "validation_fraction", float, max_val=1.0
+        )
+        if self.validation_fraction <= 0.0:
+            raise ValueError(
+                f"`validation_fraction`= {self.validation_fraction}, must be > 0.0"
+            )
+
+        check_scalar(self.beta_1, "beta_1", float, min_val=0.0, max_val=1.0)
+        check_scalar(self.beta_2, "beta_2", float, min_val=0.0, max_val=1.0)
+        check_scalar(self.epsilon, "epsilon", float, min_val=0.0)
+        check_scalar(self.n_iter_no_change, "n_iter_no_change", int, min_val=1)
 
         if self.random_state is not None:
             self.random_ = check_random_state(self.random_state)
@@ -1384,13 +1312,13 @@
             )
 
         layer_list = []
-        input_size = self.dim_context + (self.n_actions - 1)
+        input_size = self.dim_context
 
         for i, h in enumerate(self.hidden_layer_size):
             layer_list.append(("l{}".format(i), nn.Linear(input_size, h)))
             layer_list.append(("a{}".format(i), activation_layer()))
             input_size = h
-        layer_list.append(("output", nn.Linear(input_size, 1)))
+        layer_list.append(("output", nn.Linear(input_size, self.n_actions)))
 
         self.nn_model = nn.Sequential(OrderedDict(layer_list))
 
@@ -1422,15 +1350,13 @@
         """
         if self.batch_size == "auto":
             batch_size_ = min(200, context.shape[0])
-        elif isinstance(self.batch_size, int) and self.batch_size > 0:
+        else:
+            check_scalar(self.batch_size, "batch_size", int, min_val=1)
             batch_size_ = self.batch_size
-        else:
-            raise ValueError("batch_size must be a positive integer or 'auto'")
-
-        action_context = self.drop_enc.transform(action[:, np.newaxis])
-        feature = np.c_[context, action_context]
+
         dataset = QFuncEstimatorDataset(
-            torch.from_numpy(feature).float(),
+            torch.from_numpy(context).float(),
+            torch.from_numpy(action).long(),
             torch.from_numpy(reward).float(),
         )
 
@@ -1490,9 +1416,6 @@
             context=context,
             action=action,
             reward=reward,
-        )
-        self.drop_enc = OneHotEncoder(drop="first", sparse=False).fit(
-            action[:, np.newaxis]
         )
 
         if context.shape[1] != self.dim_context:
@@ -1543,10 +1466,10 @@
         previous_validation_loss = None
         for _ in tqdm(np.arange(self.max_iter), desc="q-func learning"):
             self.nn_model.train()
-            for x, r in training_data_loader:
+            for x, a, r in training_data_loader:
                 optimizer.zero_grad()
-                q_hat = self.nn_model(x).flatten()
-                loss = nn.functional.mse_loss(r, q_hat)
+                q_hat = self.nn_model(x)[torch.arange(a.shape[0], dtype=torch.long), a]
+                loss = mse_loss(r, q_hat)
                 loss.backward()
                 optimizer.step()
 
@@ -1562,9 +1485,11 @@
 
             if self.early_stopping:
                 self.nn_model.eval()
-                for x, r in validation_data_loader:
-                    q_hat = self.nn_model(x).flatten()
-                    loss = nn.functional.mse_loss(r, q_hat)
+                for x, a, r in validation_data_loader:
+                    q_hat = self.nn_model(x)[
+                        torch.arange(a.shape[0], dtype=torch.long), a
+                    ]
+                    loss = mse_loss(r, q_hat)
                     loss_value = loss.item()
                     if previous_validation_loss is not None:
                         if loss_value - previous_validation_loss < self.tol:
@@ -1604,20 +1529,8 @@
             )
 
         self.nn_model.eval()
-        n_rounds_of_new_data = context.shape[0]
-        estimated_expected_rewards = torch.zeros(
-            (n_rounds_of_new_data, self.n_actions, 1)
-        )
-        for a in np.arange(self.n_actions):
-            action_ = np.ones(n_rounds_of_new_data, dtype=int) * a
-            action_context = torch.from_numpy(
-                self.drop_enc.transform(action_[:, np.newaxis])
-            ).float()
-            x = torch.cat((context, action_context), 1)
-            estimated_expected_rewards[np.arange(n_rounds_of_new_data), a, 0] = (
-                action_dist[np.arange(n_rounds_of_new_data), a, 0]
-                * self.nn_model(x).flatten()
-            )
+        q_hat = self.nn_model(context)
+        estimated_expected_rewards = (q_hat * action_dist[:, :, 0]).mean(1)
 
         return estimated_expected_rewards
 
@@ -1660,15 +1573,17 @@
     """PyTorch dataset for QFuncEstimator"""
 
     feature: np.ndarray
+    action: np.ndarray
     reward: np.ndarray
 
     def __post_init__(self):
         """initialize class"""
-        assert self.feature.shape[0] == self.reward.shape[0]
+        assert self.feature.shape[0] == self.action.shape[0] == self.reward.shape[0]
 
     def __getitem__(self, index):
         return (
             self.feature[index],
+            self.action[index],
             self.reward[index],
         )
 
