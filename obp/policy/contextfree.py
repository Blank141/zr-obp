--- conflicted
+++ resolved
@@ -52,18 +52,11 @@
 
     def __post_init__(self) -> None:
         """Initialize Class."""
-<<<<<<< HEAD
         if not 0 <= self.epsilon <= 1:
             raise ValueError(
                 f"epsilon must be between 0 and 1, but {self.epsilon} is given"
             )
-=======
-        assert (
-            0 <= self.epsilon <= 1
-        ), f"epsilon must be between 0 and 1, but {self.epsilon} is given"
         self.policy_name = f"egreedy_{self.epsilon}"
-
->>>>>>> e3b6b22f
         super().__post_init__()
 
     def select_action(self) -> np.ndarray:
