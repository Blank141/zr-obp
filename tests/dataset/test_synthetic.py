--- conflicted
+++ resolved
@@ -325,14 +325,8 @@
     n_actions = 5
     context = np.ones([n_rounds, dim_context])
     action_context = np.ones([n_actions, dim_action_context])
-<<<<<<< HEAD
     action_prob = softmax(
         linear_behavior_policy(context=context, action_context=action_context)
     )
     assert action_prob.shape[0] == n_rounds and action_prob.shape[1] == n_actions
-    assert np.all(0 <= action_prob) and np.all(action_prob <= 1)
-=======
-    pscore = linear_behavior_policy(context=context, action_context=action_context)
-    assert pscore.shape[0] == n_rounds and pscore.shape[1] == n_actions
-    assert np.all(0 <= pscore) and np.all(pscore <= 1)
->>>>>>> f25dae61
+    assert np.all(0 <= action_prob) and np.all(action_prob <= 1)